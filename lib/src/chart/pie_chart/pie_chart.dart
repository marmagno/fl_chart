--- conflicted
+++ resolved
@@ -198,16 +198,12 @@
               });
             },
           ),
-          child: badgeWidgets(),
+          child: LayoutBuilder(
+            builder: (BuildContext context, BoxConstraints constraints) {
+              return badgeWidgets(constraints);
+            },
+          ),
         ),
-<<<<<<< HEAD
-=======
-        child: LayoutBuilder(
-          builder: (BuildContext context, BoxConstraints constraints) {
-            return badgeWidgets(constraints);
-          },
-        ),
->>>>>>> 34d3fe62
       ),
     );
   }
