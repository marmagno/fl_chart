import 'dart:ui';

import 'package:equatable/equatable.dart';
import 'package:fl_chart/src/chart/base/axis_chart/axis_chart_data.dart';
import 'package:fl_chart/src/chart/base/base_chart/base_chart_data.dart';
import 'package:fl_chart/src/chart/line_chart/line_chart.dart';
import 'package:fl_chart/src/chart/line_chart/line_chart_helper.dart';
import 'package:fl_chart/src/extensions/color_extension.dart';
import 'package:fl_chart/src/utils/lerp.dart';
import 'package:fl_chart/src/utils/utils.dart';
import 'package:flutter/material.dart' hide Image;

/// [LineChart] needs this class to render itself.
///
/// It holds data needed to draw a line chart,
/// including bar lines, spots, colors, touches, ...
class LineChartData extends AxisChartData with EquatableMixin {
  /// [LineChart] draws some lines in various shapes and overlaps them.
  final List<LineChartBarData> lineBarsData;

  /// Fills area between two [LineChartBarData] with a color or gradient.
  final List<BetweenBarsData> betweenBarsData;

  /// Titles on left, top, right, bottom axis for each number.
  final FlTitlesData titlesData;

  /// [LineChart] draws some horizontal or vertical lines on above or below of everything
  final ExtraLinesData extraLinesData;

  /// Handles touch behaviors and responses.
  final LineTouchData lineTouchData;

  /// You can show some tooltipIndicators (a popup with an information)
  /// on top of each [LineChartBarData.spots] using [showingTooltipIndicators],
  /// just put line indicator number and spots indices you want to show it on top of them.
  final List<ShowingTooltipIndicators> showingTooltipIndicators;

  /// [LineChart] draws some lines in various shapes and overlaps them.
  /// lines are defined in [lineBarsData], sometimes you need to fill space between two bars
  /// with a color or gradient, you can use [betweenBarsData] to achieve that.
  ///
  /// It draws some titles on left, top, right, bottom sides per each axis number,
  /// you can modify [titlesData] to have your custom titles,
  /// also you can define the axis title (one text per axis) for each side
  /// using [axisTitleData], you can restrict the y axis using [minY] and [maxY] value,
  /// and restrict x axis using [minX] and [maxX].
  ///
  /// It draws a color as a background behind everything you can set it using [backgroundColor],
  /// then a grid over it, you can customize it using [gridData],
  /// and it draws 4 borders around your chart, you can customize it using [borderData].
  ///
  /// You can annotate some regions with a highlight color using [rangeAnnotations].
  ///
  /// You can modify [lineTouchData] to customize touch behaviors and responses.
  ///
  /// you can show some tooltipIndicators (a popup with an information)
  /// on top of each [LineChartBarData.spots] using [showingTooltipIndicators],
  /// just put line indicator number and spots indices you want to show it on top of them.
  ///
  /// [LineChart] draws some horizontal or vertical lines on above or below of everything,
  /// they are useful in some scenarios, for example you can show average line, you can fill
  /// [extraLinesData] property to have your extra lines.
  ///
  /// [clipData] forces the [LineChart] to draw lines inside the chart bounding box.
  LineChartData({
    List<LineChartBarData>? lineBarsData,
    List<BetweenBarsData>? betweenBarsData,
    FlTitlesData? titlesData,
    ExtraLinesData? extraLinesData,
    LineTouchData? lineTouchData,
    List<ShowingTooltipIndicators>? showingTooltipIndicators,
    FlGridData? gridData,
    FlBorderData? borderData,
    FlAxisTitleData? axisTitleData,
    RangeAnnotations? rangeAnnotations,
    double? minX,
    double? maxX,
    double? minY,
    double? maxY,
    FlClipData? clipData,
    Color? backgroundColor,
  })  : lineBarsData = lineBarsData ?? const [],
        betweenBarsData = betweenBarsData ?? const [],
        titlesData = titlesData ?? FlTitlesData(),
        extraLinesData = extraLinesData ?? ExtraLinesData(),
        lineTouchData = lineTouchData ?? LineTouchData(),
        showingTooltipIndicators = showingTooltipIndicators ?? const [],
        super(
          gridData: gridData ?? FlGridData(),
          touchData: lineTouchData ?? LineTouchData(),
          borderData: borderData,
          axisTitleData: axisTitleData ?? FlAxisTitleData(),
          rangeAnnotations: rangeAnnotations ?? RangeAnnotations(),
          clipData: clipData ?? FlClipData.none(),
          backgroundColor: backgroundColor,
          minX: minX ?? LineChartHelper.calculateMaxAxisValues(lineBarsData ?? const []).minX,
          maxX: maxX ?? LineChartHelper.calculateMaxAxisValues(lineBarsData ?? const []).maxX,
          minY: minY ?? LineChartHelper.calculateMaxAxisValues(lineBarsData ?? const []).minY,
          maxY: maxY ?? LineChartHelper.calculateMaxAxisValues(lineBarsData ?? const []).maxY,
        );

  /// Lerps a [BaseChartData] based on [t] value, check [Tween.lerp].
  @override
  LineChartData lerp(BaseChartData a, BaseChartData b, double t) {
    if (a is LineChartData && b is LineChartData) {
      return LineChartData(
        minX: lerpDouble(a.minX, b.minX, t),
        maxX: lerpDouble(a.maxX, b.maxX, t),
        minY: lerpDouble(a.minY, b.minY, t),
        maxY: lerpDouble(a.maxY, b.maxY, t),
        backgroundColor: Color.lerp(a.backgroundColor, b.backgroundColor, t),
        borderData: FlBorderData.lerp(a.borderData, b.borderData, t),
        clipData: b.clipData,
        extraLinesData: ExtraLinesData.lerp(a.extraLinesData, b.extraLinesData, t),
        gridData: FlGridData.lerp(a.gridData, b.gridData, t),
        titlesData: FlTitlesData.lerp(a.titlesData, b.titlesData, t),
        axisTitleData: FlAxisTitleData.lerp(a.axisTitleData, b.axisTitleData, t),
        rangeAnnotations: RangeAnnotations.lerp(a.rangeAnnotations, b.rangeAnnotations, t),
        lineBarsData: lerpLineChartBarDataList(a.lineBarsData, b.lineBarsData, t),
        betweenBarsData: lerpBetweenBarsDataList(a.betweenBarsData, b.betweenBarsData, t),
        lineTouchData: b.lineTouchData,
        showingTooltipIndicators: b.showingTooltipIndicators,
      );
    } else {
      throw Exception('Illegal State');
    }
  }

  /// Copies current [LineChartData] to a new [LineChartData],
  /// and replaces provided values.
  LineChartData copyWith({
    List<LineChartBarData>? lineBarsData,
    List<BetweenBarsData>? betweenBarsData,
    FlTitlesData? titlesData,
    FlAxisTitleData? axisTitleData,
    RangeAnnotations? rangeAnnotations,
    ExtraLinesData? extraLinesData,
    LineTouchData? lineTouchData,
    List<ShowingTooltipIndicators>? showingTooltipIndicators,
    FlGridData? gridData,
    FlBorderData? borderData,
    double? minX,
    double? maxX,
    double? minY,
    double? maxY,
    FlClipData? clipData,
    Color? backgroundColor,
  }) {
    return LineChartData(
      lineBarsData: lineBarsData ?? this.lineBarsData,
      betweenBarsData: betweenBarsData ?? this.betweenBarsData,
      titlesData: titlesData ?? this.titlesData,
      axisTitleData: axisTitleData ?? this.axisTitleData,
      rangeAnnotations: rangeAnnotations ?? this.rangeAnnotations,
      extraLinesData: extraLinesData ?? this.extraLinesData,
      lineTouchData: lineTouchData ?? this.lineTouchData,
      showingTooltipIndicators: showingTooltipIndicators ?? this.showingTooltipIndicators,
      gridData: gridData ?? this.gridData,
      borderData: borderData ?? this.borderData,
      minX: minX ?? this.minX,
      maxX: maxX ?? this.maxX,
      minY: minY ?? this.minY,
      maxY: maxY ?? this.maxY,
      clipData: clipData ?? this.clipData,
      backgroundColor: backgroundColor ?? this.backgroundColor,
    );
  }

  /// Used for equality check, see [EquatableMixin].
  @override
  List<Object?> get props => [
        lineBarsData,
        betweenBarsData,
        titlesData,
        extraLinesData,
        lineTouchData,
        showingTooltipIndicators,
        gridData,
        borderData,
        axisTitleData,
        rangeAnnotations,
        minX,
        maxX,
        minY,
        maxY,
        clipData,
        backgroundColor,
      ];
}

/// Holds data for drawing each individual line in the [LineChart]
class LineChartBarData with EquatableMixin {
  /// This line goes through this spots.
  ///
  /// You can have multiple lines by splitting them,
  /// put a [FlSpot.nullSpot] between each section.
  final List<FlSpot> spots;

  /// Determines to show or hide the line.
  final bool show;

  /// determines the color of drawing line, if one color provided it applies a solid color,
  /// otherwise it gradients between provided colors for drawing the line.
  final List<Color> colors;

  /// Determines the gradient color stops, if multiple [colors] provided.
  final List<double>? colorStops;

  /// Determines the start point of gradient,
  /// Offset(0, 0) represent the top / left
  /// Offset(1, 1) represent the bottom / right.
  final Offset gradientFrom;

  /// Determines the end point of gradient,
  /// Offset(0, 0) represent the top / left
  /// Offset(1, 1) represent the bottom / right.
  final Offset gradientTo;

  /// Determines thickness of drawing line.
  final double barWidth;

  /// If it's true, [LineChart] draws the line with curved edges,
  /// otherwise it draws line with hard edges.
  final bool isCurved;

  /// If [isCurved] is true, it determines smoothness of the curved edges.
  final double curveSmoothness;

  /// Prevent overshooting when draw curve line with high value changes.
  /// check this [issue](https://github.com/imaNNeoFighT/fl_chart/issues/25)
  final bool preventCurveOverShooting;

  /// Applies threshold for [preventCurveOverShooting] algorithm.
  final double preventCurveOvershootingThreshold;

  /// Determines the style of line's cap.
  final bool isStrokeCapRound;

  /// Fills the space blow the line, using a color or gradient.
  final BarAreaData belowBarData;

  /// Fills the space above the line, using a color or gradient.
  final BarAreaData aboveBarData;

  /// Responsible to showing [spots] on the line as a circular point.
  final FlDotData dotData;

  /// Show indicators based on provided indexes
  final List<int> showingIndicators;

  /// Determines the dash length and space respectively, fill it if you want to have dashed line.
  final List<int>? dashArray;

  /// Drops a shadow behind the bar line.
  final Shadow shadow;

  /// If sets true, it draws the chart in Step Line Chart style, using [LineChartBarData.lineChartStepData].
  final bool isStepLineChart;

  /// Holds data for representing a Step Line Chart, and works only if [isStepChart] is true.
  final LineChartStepData lineChartStepData;

  /// [BarChart] draws some lines and overlaps them in the chart's view,
  /// You can have multiple lines by splitting them,
  /// put a [FlSpot.nullSpot] between each section.
  /// each line passes through [spots], with hard edges by default,
  /// [isCurved] makes it curve for drawing, and [curveSmoothness] determines the curve smoothness.
  ///
  /// [show] determines the drawing, if set to false, it draws nothing.
  ///
  /// [colors] determines the color of drawing line, if one color provided it applies a solid color,
  /// otherwise it gradients between provided colors for drawing the line.
  /// Gradient happens using provided [colorStops], [gradientFrom], [gradientTo].
  /// if you want it draw normally, don't touch them,
  /// check [LinearGradient] for understanding [colorStops]
  ///
  /// [barWidth] determines the thickness of drawing line,
  ///
  /// if [isCurved] is true, in some situations if the spots changes are in high values,
  /// an overshooting will happen, we don't have any idea to solve this at the moment,
  /// but you can set [preventCurveOverShooting] true, and update the threshold
  /// using [preventCurveOvershootingThreshold] to achieve an acceptable curve,
  /// check this [issue](https://github.com/imaNNeoFighT/fl_chart/issues/25)
  /// to overshooting understand the problem.
  ///
  /// [isStrokeCapRound] determines the shape of line's cap.
  ///
  /// [belowBarData], and  [aboveBarData] used to fill the space below or above the drawn line,
  /// you can fill with a solid color or a linear gradient.
  ///
  /// [LineChart] draws points that the line is going through [spots],
  /// you can customize it's appearance using [dotData].
  ///
  /// there are some indicators with a line and bold point on each spot,
  /// you can show them by filling [showingIndicators] with indices
  /// you want to show indicator on them.
  ///
  /// [LineChart] draws the lines with dashed effect if you fill [dashArray].
  ///
  /// If you want to have a Step Line Chart style, just set [isStepLineChart] true,
  /// also you can tweak the [LineChartBarData.lineChartStepData].
  LineChartBarData({
    List<FlSpot>? spots,
    bool? show,
    List<Color>? colors,
    List<double>? colorStops,
    Offset? gradientFrom,
    Offset? gradientTo,
    double? barWidth,
    bool? isCurved,
    double? curveSmoothness,
    bool? preventCurveOverShooting,
    double? preventCurveOvershootingThreshold,
    bool? isStrokeCapRound,
    BarAreaData? belowBarData,
    BarAreaData? aboveBarData,
    FlDotData? dotData,
    List<int>? showingIndicators,
    List<int>? dashArray,
    Shadow? shadow,
    bool? isStepLineChart,
    LineChartStepData? lineChartStepData,
  })  : spots = spots ?? const [],
        show = show ?? true,
        colors = colors ?? const [Colors.redAccent],
        colorStops = colorStops,
        gradientFrom = gradientFrom ?? const Offset(0, 0),
        gradientTo = gradientTo ?? const Offset(1, 0),
        barWidth = barWidth ?? 2.0,
        isCurved = isCurved ?? false,
        curveSmoothness = curveSmoothness ?? 0.35,
        preventCurveOverShooting = preventCurveOverShooting ?? false,
        preventCurveOvershootingThreshold = preventCurveOvershootingThreshold ?? 10.0,
        isStrokeCapRound = isStrokeCapRound ?? false,
        belowBarData = belowBarData ?? BarAreaData(),
        aboveBarData = aboveBarData ?? BarAreaData(),
        dotData = dotData ?? FlDotData(),
        showingIndicators = showingIndicators ?? const [],
        dashArray = dashArray,
        shadow = shadow ?? const Shadow(color: Colors.transparent),
        isStepLineChart = isStepLineChart ?? false,
        lineChartStepData = lineChartStepData ?? LineChartStepData();

  /// Lerps a [LineChartBarData] based on [t] value, check [Tween.lerp].
  static LineChartBarData lerp(LineChartBarData a, LineChartBarData b, double t) {
    return LineChartBarData(
      show: b.show,
      barWidth: lerpDouble(a.barWidth, b.barWidth, t),
      belowBarData: BarAreaData.lerp(a.belowBarData, b.belowBarData, t),
      aboveBarData: BarAreaData.lerp(a.aboveBarData, b.aboveBarData, t),
      curveSmoothness: b.curveSmoothness,
      isCurved: b.isCurved,
      isStrokeCapRound: b.isStrokeCapRound,
      preventCurveOverShooting: b.preventCurveOverShooting,
      preventCurveOvershootingThreshold:
          lerpDouble(a.preventCurveOvershootingThreshold, b.preventCurveOvershootingThreshold, t),
      dotData: FlDotData.lerp(a.dotData, b.dotData, t),
      dashArray: lerpIntList(a.dashArray, b.dashArray, t),
      colors: lerpColorList(a.colors, b.colors, t),
      colorStops: lerpDoubleList(a.colorStops, b.colorStops, t),
      gradientFrom: Offset.lerp(a.gradientFrom, b.gradientFrom, t),
      gradientTo: Offset.lerp(a.gradientTo, b.gradientTo, t),
      spots: lerpFlSpotList(a.spots, b.spots, t),
      showingIndicators: b.showingIndicators,
      shadow: Shadow.lerp(a.shadow, b.shadow, t),
      isStepLineChart: b.isStepLineChart,
      lineChartStepData: LineChartStepData.lerp(a.lineChartStepData, b.lineChartStepData, t),
    );
  }

  /// Copies current [LineChartBarData] to a new [LineChartBarData],
  /// and replaces provided values.
  LineChartBarData copyWith({
    List<FlSpot>? spots,
    bool? show,
    List<Color>? colors,
    List<double>? colorStops,
    Offset? gradientFrom,
    Offset? gradientTo,
    double? barWidth,
    bool? isCurved,
    double? curveSmoothness,
    bool? preventCurveOverShooting,
    double? preventCurveOvershootingThreshold,
    bool? isStrokeCapRound,
    BarAreaData? belowBarData,
    BarAreaData? aboveBarData,
    FlDotData? dotData,
    List<int>? dashArray,
    List<int>? showingIndicators,
    Shadow? shadow,
    bool? isStepLineChart,
    LineChartStepData? lineChartStepData,
  }) {
    return LineChartBarData(
      spots: spots ?? this.spots,
      show: show ?? this.show,
      colors: colors ?? this.colors,
      colorStops: colorStops ?? this.colorStops,
      gradientFrom: gradientFrom ?? this.gradientFrom,
      gradientTo: gradientTo ?? this.gradientTo,
      barWidth: barWidth ?? this.barWidth,
      isCurved: isCurved ?? this.isCurved,
      curveSmoothness: curveSmoothness ?? this.curveSmoothness,
      preventCurveOverShooting: preventCurveOverShooting ?? this.preventCurveOverShooting,
      preventCurveOvershootingThreshold:
          preventCurveOvershootingThreshold ?? this.preventCurveOvershootingThreshold,
      isStrokeCapRound: isStrokeCapRound ?? this.isStrokeCapRound,
      belowBarData: belowBarData ?? this.belowBarData,
      aboveBarData: aboveBarData ?? this.aboveBarData,
      dashArray: dashArray ?? this.dashArray,
      dotData: dotData ?? this.dotData,
      showingIndicators: showingIndicators ?? this.showingIndicators,
      shadow: shadow ?? this.shadow,
      isStepLineChart: isStepLineChart ?? this.isStepLineChart,
      lineChartStepData: lineChartStepData ?? this.lineChartStepData,
    );
  }

  /// Used for equality check, see [EquatableMixin].
  @override
  List<Object?> get props => [
        spots,
        show,
        colors,
        colorStops,
        gradientFrom,
        gradientTo,
        barWidth,
        isCurved,
        curveSmoothness,
        preventCurveOverShooting,
        preventCurveOvershootingThreshold,
        isStrokeCapRound,
        belowBarData,
        aboveBarData,
        dotData,
        showingIndicators,
        dashArray,
        shadow,
        isStepLineChart,
        lineChartStepData,
      ];
}

/// Holds data for representing a Step Line Chart, and works only if [LineChartBarData.isStepChart] is true.
class LineChartStepData with EquatableMixin {
  /// Go to the next spot directly, with the current point's y value.
  static const stepDirectionForward = 0.0;

  /// Go to the half with the current spot y, and with the next spot y for the rest.
  static const stepDirectionMiddle = 0.5;

  /// Go to the next spot y and direct line to the next spot.
  static const stepDirectionBackward = 1.0;

  /// Determines the direction of each step;
  final double stepDirection;

  /// Determines the [stepDirection] of each step;
  LineChartStepData({this.stepDirection = stepDirectionMiddle});

  /// Lerps a [LineChartStepData] based on [t] value, check [Tween.lerp].
  static LineChartStepData lerp(LineChartStepData a, LineChartStepData b, double t) {
    return LineChartStepData(
      stepDirection: lerpDouble(a.stepDirection, b.stepDirection, t)!,
    );
  }

  /// Used for equality check, see [EquatableMixin].
  @override
  List<Object?> get props => [stepDirection];
}

/// Holds data for filling an area (above or below) of the line with a color or gradient.
class BarAreaData with EquatableMixin {
  final bool show;

  /// if you pass just one color, the solid color will be used,
  /// or if you pass more than one color, we use gradient mode to draw.
  /// then the [gradientFrom], [gradientTo] and [gradientColorStops] is important,
  final List<Color> colors;

  /// if the gradient mode is enabled (if you have more than one color)
  /// [gradientFrom] and [gradientTo] is important otherwise they will be skipped.
  /// you can determine where the gradient should start and end,
  /// values are available between 0 to 1,
  /// Offset(0, 0) represent the top / left
  /// Offset(1, 1) represent the bottom / right
  final Offset gradientFrom;
  final Offset gradientTo;

  /// if more than one color provided gradientColorStops will hold
  /// stop points of the gradient.
  final List<double>? gradientColorStops;

  /// holds data for drawing a line from each spot the the bottom, or top of the chart
  final BarAreaSpotsLine spotsLine;

  /// cut the drawing below or above area to this y value
  final double cutOffY;

  /// determines should or shouldn't apply cutOffY
  final bool applyCutOffY;

  /// if [show] is true, [LineChart] fills above and below area of each line
  /// with a color or gradient.
  ///
  /// [colors] determines the color of above or below space area,
  /// if one color provided it applies a solid color,
  /// otherwise it gradients between provided colors for drawing the line.
  /// Gradient happens using provided [gradientColorStops], [gradientFrom], [gradientTo].
  /// if you want it draw normally, don't touch them,
  /// check [LinearGradient] for understanding [gradientColorStops]
  ///
  /// If [spotsLine] is provided, it draws some lines from each spot
  /// to the bottom or top of the chart.
  ///
  /// If [applyCutOffY] is true, it cuts the drawing by the [cutOffY] line.
  BarAreaData({
    bool? show,
    List<Color>? colors,
    Offset? gradientFrom,
    Offset? gradientTo,
    List<double>? gradientColorStops,
    BarAreaSpotsLine? spotsLine,
    double? cutOffY,
    bool? applyCutOffY,
  })  : show = show ?? false,
        colors = colors ?? [Colors.blueGrey],
        gradientFrom = gradientFrom ?? const Offset(0, 0),
        gradientTo = gradientTo ?? const Offset(1, 0),
        gradientColorStops = gradientColorStops,
        spotsLine = spotsLine ?? BarAreaSpotsLine(),
        cutOffY = cutOffY ?? 0,
        applyCutOffY = applyCutOffY ?? false,
        assert(applyCutOffY == true ? cutOffY != null : true);

  /// Lerps a [BarAreaData] based on [t] value, check [Tween.lerp].
  static BarAreaData lerp(BarAreaData a, BarAreaData b, double t) {
    return BarAreaData(
      show: b.show,
      gradientFrom: Offset.lerp(a.gradientFrom, b.gradientFrom, t),
      gradientTo: Offset.lerp(a.gradientTo, b.gradientTo, t),
      spotsLine: BarAreaSpotsLine.lerp(a.spotsLine, b.spotsLine, t),
      colors: lerpColorList(a.colors, b.colors, t),
      gradientColorStops: lerpDoubleList(a.gradientColorStops, b.gradientColorStops, t),
      cutOffY: lerpDouble(a.cutOffY, b.cutOffY, t),
      applyCutOffY: b.applyCutOffY,
    );
  }

  /// Used for equality check, see [EquatableMixin].
  @override
  List<Object?> get props => [
        show,
        colors,
        gradientFrom,
        gradientTo,
        gradientColorStops,
        spotsLine,
        cutOffY,
        applyCutOffY,
      ];
}

/// Holds data about filling below or above space of the bar line,
class BetweenBarsData with EquatableMixin {
  /// The index of the lineBarsData from where the area has to be rendered
  final int fromIndex;

  /// The index of the lineBarsData until where the area has to be rendered
  final int toIndex;

  /// if you pass just one color, the solid color will be used,
  /// or if you pass more than one color, we use gradient mode to draw.
  /// then the [gradientFrom], [gradientTo] and [gradientColorStops] is important,
  final List<Color> colors;

  /// if the gradient mode is enabled (if you have more than one color)
  /// [gradientFrom] and [gradientTo] is important otherwise they will be skipped.
  /// you can determine where the gradient should start and end,
  /// values are available between 0 to 1,
  /// Offset(0, 0) represent the top / left
  /// Offset(1, 1) represent the bottom / right
  final Offset gradientFrom;
  final Offset gradientTo;

  /// if more than one color provided gradientColorStops will hold
  /// stop points of the gradient.
  final List<double>? gradientColorStops;

  BetweenBarsData({
    required int fromIndex,
    required int toIndex,
    List<Color>? colors,
    Offset? gradientFrom,
    Offset? gradientTo,
    List<double>? gradientColorStops,
  })  : fromIndex = fromIndex,
        toIndex = toIndex,
        colors = colors ?? const [Colors.blueGrey],
        gradientFrom = gradientFrom ?? const Offset(0, 0),
        gradientTo = gradientTo ?? const Offset(1, 0),
        gradientColorStops = gradientColorStops;

  /// Lerps a [BetweenBarsData] based on [t] value, check [Tween.lerp].
  static BetweenBarsData lerp(BetweenBarsData a, BetweenBarsData b, double t) {
    return BetweenBarsData(
      fromIndex: b.fromIndex,
      toIndex: b.toIndex,
      gradientFrom: Offset.lerp(a.gradientFrom, b.gradientFrom, t),
      gradientTo: Offset.lerp(a.gradientTo, b.gradientTo, t),
      colors: lerpColorList(a.colors, b.colors, t),
      gradientColorStops: lerpDoubleList(a.gradientColorStops, b.gradientColorStops, t),
    );
  }

  /// Used for equality check, see [EquatableMixin].
  @override
  List<Object?> get props => [
        fromIndex,
        toIndex,
        colors,
        gradientFrom,
        gradientTo,
        gradientColorStops,
      ];
}

/// Holds data for drawing line on the spots under the [BarAreaData].
class BarAreaSpotsLine with EquatableMixin {
  /// Determines to show or hide all the lines.
  final bool show;

  /// Holds appearance of drawing line on the spots.
  final FlLine flLineStyle;

  /// Checks to show or hide lines on the spots.
  final CheckToShowSpotLine checkToShowSpotLine;

  /// Determines to inherit the cutOff properties from its parent [BarAreaData]
  final bool applyCutOffY;

  /// If [show] is true, [LineChart] draws some lines on above or below the spots,
  /// you can customize the appearance of the lines using [flLineStyle]
  /// and you can decide to show or hide the lines on each spot using [checkToShowSpotLine].
  BarAreaSpotsLine({
    bool? show,
    FlLine? flLineStyle,
    CheckToShowSpotLine? checkToShowSpotLine,
    bool? applyCutOffY,
  })  : show = show ?? false,
        flLineStyle = flLineStyle ?? FlLine(),
        checkToShowSpotLine = checkToShowSpotLine ?? showAllSpotsBelowLine,
        applyCutOffY = applyCutOffY ?? true;

  /// Lerps a [BarAreaSpotsLine] based on [t] value, check [Tween.lerp].
  static BarAreaSpotsLine lerp(BarAreaSpotsLine a, BarAreaSpotsLine b, double t) {
    return BarAreaSpotsLine(
      show: b.show,
      checkToShowSpotLine: b.checkToShowSpotLine,
      flLineStyle: FlLine.lerp(a.flLineStyle, b.flLineStyle, t),
      applyCutOffY: b.applyCutOffY,
    );
  }

  /// Used for equality check, see [EquatableMixin].
  @override
  List<Object?> get props => [
        show,
        flLineStyle,
        checkToShowSpotLine,
        applyCutOffY,
      ];
}

/// It used for determine showing or hiding [BarAreaSpotsLine]s
///
/// Gives you the checking spot, and you have to decide to
/// show or not show the line on the provided spot.
typedef CheckToShowSpotLine = bool Function(FlSpot spot);

/// Shows all spot lines.
bool showAllSpotsBelowLine(FlSpot spot) {
  return true;
}

/// The callback passed to get the color of a [FlSpot]
///
/// The callback receives [FlSpot], which is the target spot,
/// [double] is the percentage of spot along the bar line,
/// [LineChartBarData] is the chart's bar.
/// It should return a [Color] that needs to be used for drawing target.
typedef GetDotColorCallback = Color Function(FlSpot, double, LineChartBarData);

/// If there is one color in [LineChartBarData.colors], it returns that color,
/// otherwise it returns the color along the gradient colors based on the [xPercentage].
Color _defaultGetDotColor(FlSpot _, double xPercentage, LineChartBarData bar) {
  if (bar.colors.isEmpty || bar.colors.isEmpty) {
    return Colors.green;
  } else if (bar.colors.length == 1) {
    return bar.colors[0];
  } else {
    return lerpGradient(bar.colors, bar.getSafeColorStops(), xPercentage / 100);
  }
}

/// If there is one color in [LineChartBarData.colors], it returns that color in a darker mode,
/// otherwise it returns the color along the gradient colors based on the [xPercentage] in a darker mode.
Color _defaultGetDotStrokeColor(FlSpot spot, double xPercentage, LineChartBarData bar) {
  Color color;
  if (bar.colors.isEmpty || bar.colors.isEmpty) {
    color = Colors.green;
  } else if (bar.colors.length == 1) {
    color = bar.colors[0];
  } else {
    color = lerpGradient(bar.colors, bar.getSafeColorStops(), xPercentage / 100);
  }
  return color.darken();
}

/// The callback passed to get the painter of a [FlSpot]
///
/// The callback receives [FlSpot], which is the target spot,
/// [LineChartBarData] is the chart's bar.
/// [int] is the index position of the spot.
/// It should return a [FlDotPainter] that needs to be used for drawing target.
typedef GetDotPainterCallback = FlDotPainter Function(FlSpot, double, LineChartBarData, int);

FlDotPainter _defaultGetDotPainter(FlSpot spot, double xPercentage, LineChartBarData bar, int index,
    {double? size}) {
  return FlDotCirclePainter(
    radius: size,
    color: _defaultGetDotColor(spot, xPercentage, bar),
    strokeColor: _defaultGetDotStrokeColor(spot, xPercentage, bar),
  );
}

/// This class holds data about drawing spot dots on the drawing bar line.
class FlDotData with EquatableMixin {
  /// Determines show or hide all dots.
  final bool show;

  /// Checks to show or hide an individual dot.
  final CheckToShowDot checkToShowDot;

  /// Callback which is called to set the painter of the given [FlSpot].
  /// The [FlSpot] is provided as parameter to this callback
  final GetDotPainterCallback getDotPainter;

  /// set [show] false to prevent dots from drawing,
  /// if you want to show or hide dots in some spots,
  /// override [checkToShowDot] to handle it in your way.
  FlDotData({
    bool? show,
    CheckToShowDot? checkToShowDot,
    GetDotPainterCallback? getDotPainter,
  })  : show = show ?? true,
        checkToShowDot = checkToShowDot ?? showAllDots,
        getDotPainter = getDotPainter ?? _defaultGetDotPainter;

  /// Lerps a [FlDotData] based on [t] value, check [Tween.lerp].
  static FlDotData lerp(FlDotData a, FlDotData b, double t) {
    return FlDotData(
      show: b.show,
      checkToShowDot: b.checkToShowDot,
      getDotPainter: b.getDotPainter,
    );
  }

  /// Used for equality check, see [EquatableMixin].
  @override
  List<Object?> get props => [
        show,
        checkToShowDot,
        getDotPainter,
      ];
}

/// This class contains the interface that all DotPainters should conform to.
abstract class FlDotPainter with EquatableMixin {
  /// This method should be overriden to draw the dot shape.
  void draw(Canvas canvas, FlSpot spot, Offset offsetInCanvas);

  /// This method should be overriden to return the size of the shape.
  Size getSize(FlSpot spot);
}

/// This class is an implementation of a [FlDotPainter] that draws
/// a circled shape
class FlDotCirclePainter extends FlDotPainter {
  /// The fill color to use for the circle
  Color color;

  /// Customizes the radius of the circle
  double radius;

  /// The stroke color to use for the circle
  Color strokeColor;

  /// The stroke width to use for the circle
  double strokeWidth;

  /// The color of the circle is determined determined by [color],
  /// [radius] determines the radius of the circle.
  /// You can have a stroke line around the circle,
  /// by setting the thickness with [strokeWidth],
  /// and you can change the color of of the stroke with [strokeColor].
  FlDotCirclePainter({
    Color? color,
    double? radius,
    Color? strokeColor,
    double? strokeWidth,
  })  : color = color ?? Colors.green,
        radius = radius ?? 4.0,
        strokeColor = strokeColor ?? Colors.green.darken(),
        strokeWidth = strokeWidth ?? 1.0;

  /// Implementation of the parent class to draw the circle
  @override
  void draw(Canvas canvas, FlSpot spot, Offset offsetInCanvas) {
    if (strokeWidth != 0.0 && strokeColor.opacity != 0.0) {
      canvas.drawCircle(
          offsetInCanvas,
          radius + (strokeWidth / 2),
          Paint()
            ..color = strokeColor
            ..strokeWidth = strokeWidth
            ..style = PaintingStyle.stroke);
    }
    canvas.drawCircle(
        offsetInCanvas,
        radius,
        Paint()
          ..color = color
          ..style = PaintingStyle.fill);
  }

  /// Implementation of the parent class to get the size of the circle
  @override
  Size getSize(FlSpot spot) {
    return Size(radius * 2, radius * 2);
  }

  /// Used for equality check, see [EquatableMixin].
  @override
  List<Object?> get props => [
        color,
        radius,
        strokeColor,
        strokeWidth,
      ];
}

/// This class is an implementation of a [FlDotPainter] that draws
/// a squared shape
class FlDotSquarePainter extends FlDotPainter {
  /// The fill color to use for the square
  Color color;

  /// Customizes the size of the square
  double size;

  /// The stroke color to use for the square
  Color strokeColor;

  /// The stroke width to use for the square
  double strokeWidth;

  /// The color of the square is determined determined by [color],
  /// [size] determines the size of the square.
  /// You can have a stroke line around the square,
  /// by setting the thickness with [strokeWidth],
  /// and you can change the color of of the stroke with [strokeColor].
  FlDotSquarePainter({
    Color? color,
    double? size,
    Color? strokeColor,
    double? strokeWidth,
  })  : color = color ?? Colors.green,
        size = size ?? 4.0,
        strokeColor = strokeColor ?? Colors.green.darken(),
        strokeWidth = strokeWidth ?? 1.0;

  /// Implementation of the parent class to draw the square
  @override
  void draw(Canvas canvas, FlSpot spot, Offset offsetInCanvas) {
    if (strokeWidth != 0.0 && strokeColor.opacity != 0.0) {
      canvas.drawRect(
          Rect.fromCircle(
            center: offsetInCanvas,
            radius: (size / 2) + (strokeWidth / 2),
          ),
          Paint()
            ..color = strokeColor
            ..strokeWidth = strokeWidth
            ..style = PaintingStyle.stroke);
    }
    canvas.drawRect(
        Rect.fromCircle(
          center: offsetInCanvas,
          radius: size / 2,
        ),
        Paint()
          ..color = color
          ..style = PaintingStyle.fill);
  }

  /// Implementation of the parent class to get the size of the square
  @override
  Size getSize(FlSpot spot) {
    return Size(size, size);
  }

  /// Used for equality check, see [EquatableMixin].
  @override
  List<Object?> get props => [
        color,
        size,
        strokeColor,
        strokeWidth,
      ];
}

/// It determines showing or hiding [FlDotData] on the spots.
///
/// It gives you the checking [FlSpot] and you should decide to
/// show or hide the dot on this spot by returning true or false.
typedef CheckToShowDot = bool Function(FlSpot spot, LineChartBarData barData);

/// Shows all dots on spots.
bool showAllDots(FlSpot spot, LineChartBarData barData) {
  return true;
}

/// Holds data for drawing extra horizontal lines.
///
/// [LineChart] draws some [HorizontalLine] (set by [LineChartData.extraLinesData]),
/// in below or above of everything, it draws from left to right side of the chart.
class HorizontalLine extends FlLine with EquatableMixin {
  /// Draws from left to right of the chart using the [y] value.
  final double y;

  /// Use it for any kind of image, to draw it in left side of the chart.
  Image? image;

  /// Use it for vector images, to draw it in left side of the chart.
  SizedPicture? sizedPicture;

  /// Draws a text label over the line.
  final HorizontalLineLabel label;

  /// [LineChart] draws horizontal lines from left to right side of the chart
  /// in the provided [y] value, and color it using [color].
  /// You can define the thickness using [strokeWidth]
  ///
  /// It draws a [label] over it.
  ///
  /// You can have a dashed line by filling [dashArray] with dash size and space respectively.
  ///
  /// It draws an image in left side of the chart, use [sizedPicture] for vectors,
  /// or [image] for any kind of image.
  HorizontalLine({
    required this.y,
    HorizontalLineLabel? label,
    Color? color,
    double? strokeWidth,
    List<int>? dashArray,
    this.image,
    this.sizedPicture,
  })  : label = label ?? HorizontalLineLabel(),
        super(color: color ?? Colors.black, strokeWidth: strokeWidth ?? 2, dashArray: dashArray);

  /// Lerps a [HorizontalLine] based on [t] value, check [Tween.lerp].
  static HorizontalLine lerp(HorizontalLine a, HorizontalLine b, double t) {
    return HorizontalLine(
      y: lerpDouble(a.y, b.y, t)!,
      label: HorizontalLineLabel.lerp(a.label, b.label, t),
      color: Color.lerp(a.color, b.color, t),
      strokeWidth: lerpDouble(a.strokeWidth, b.strokeWidth, t),
      dashArray: lerpIntList(a.dashArray, b.dashArray, t),
      image: b.image,
      sizedPicture: b.sizedPicture,
    );
  }

  /// Used for equality check, see [EquatableMixin].
  @override
  List<Object?> get props => [
        y,
        label,
        color,
        strokeWidth,
        dashArray,
        image,
        sizedPicture,
      ];
}

/// Holds data for drawing extra vertical lines.
///
/// [LineChart] draws some [VerticalLine] (set by [LineChartData.extraLinesData]),
/// in below or above of everything, it draws from bottom to top side of the chart.
class VerticalLine extends FlLine with EquatableMixin {
  /// Draws from bottom to top of the chart using the [x] value.
  final double x;

  /// Use it for any kind of image, to draw it in bottom side of the chart.
  Image? image;

  /// Use it for vector images, to draw it in bottom side of the chart.
  SizedPicture? sizedPicture;

  /// Draws a text label over the line.
  final VerticalLineLabel label;

  /// [LineChart] draws vertical lines from bottom to top side of the chart
  /// in the provided [x] value, and color it using [color].
  /// You can define the thickness using [strokeWidth]
  ///
  /// It draws a [label] over it.
  ///
  /// You can have a dashed line by filling [dashArray] with dash size and space respectively.
  ///
  /// It draws an image in bottom side of the chart, use [sizedPicture] for vectors,
  /// or [image] for any kind of image.
  VerticalLine({
    required this.x,
    VerticalLineLabel? label,
    Color? color,
    double? strokeWidth,
    List<int>? dashArray,
    this.image,
    this.sizedPicture,
  })  : label = label ?? VerticalLineLabel(),
        super(color: color ?? Colors.black, strokeWidth: strokeWidth ?? 2, dashArray: dashArray);

  /// Lerps a [VerticalLine] based on [t] value, check [Tween.lerp].
  static VerticalLine lerp(VerticalLine a, VerticalLine b, double t) {
    return VerticalLine(
      x: lerpDouble(a.x, b.x, t)!,
      label: VerticalLineLabel.lerp(a.label, b.label, t),
      color: Color.lerp(a.color, b.color, t),
      strokeWidth: lerpDouble(a.strokeWidth, b.strokeWidth, t),
      dashArray: lerpIntList(a.dashArray, b.dashArray, t),
      image: b.image,
      sizedPicture: b.sizedPicture,
    );
  }

  /// Used for equality check, see [EquatableMixin].
  @override
  List<Object?> get props => [
        x,
        label,
        color,
        strokeWidth,
        dashArray,
        image,
        sizedPicture,
      ];
}

/// Shows a text label
abstract class FlLineLabel with EquatableMixin {
  /// Determines showing label or not.
  final bool show;

  /// Inner spaces around the drawing text.
  final EdgeInsetsGeometry padding;

  /// Sets style of the drawing text.
  final TextStyle style;

  /// Aligns the text on the line.
  final Alignment alignment;

  /// Draws a title on the line, align it with [alignment] over the line,
  /// applies [padding] for spaces, and applies [style] for changing color,
  /// size, ... of the text.
  /// [show] determines showing label or not.
  FlLineLabel(
      {required this.show, required this.padding, required this.style, required this.alignment});

  /// Used for equality check, see [EquatableMixin].
  @override
  List<Object?> get props => [
        show,
        padding,
        style,
        alignment,
      ];
}

/// Draws a title on the [HorizontalLine]
class HorizontalLineLabel extends FlLineLabel with EquatableMixin {
  /// Resolves a label for showing.
  final String Function(HorizontalLine) labelResolver;

  /// Returns the [HorizontalLine.y] as the drawing label.
  static String defaultLineLabelResolver(HorizontalLine line) => line.y.toStringAsFixed(1);

  /// Draws a title on the [HorizontalLine], align it with [alignment] over the line,
  /// applies [padding] for spaces, and applies [style for changing color,
  /// size, ... of the text.
  /// Drawing text will retrieve through [labelResolver],
  /// you can override it with your custom data.
  /// /// [show] determines showing label or not.
  HorizontalLineLabel({
    EdgeInsets? padding,
    TextStyle? style,
    Alignment? alignment,
    bool show = false,
    String Function(HorizontalLine)? labelResolver,
  })  : labelResolver = labelResolver ?? HorizontalLineLabel.defaultLineLabelResolver,
        super(
          show: show,
          padding: padding ?? const EdgeInsets.all(6),
          style: style ??
              const TextStyle(
                color: Colors.black,
                fontWeight: FontWeight.bold,
                fontSize: 14,
              ),
          alignment: alignment ?? Alignment.topLeft,
        );

  /// Lerps a [HorizontalLineLabel] based on [t] value, check [Tween.lerp].
  static HorizontalLineLabel lerp(HorizontalLineLabel a, HorizontalLineLabel b, double t) {
    return HorizontalLineLabel(
      padding: EdgeInsets.lerp(a.padding as EdgeInsets, b.padding as EdgeInsets, t),
      style: TextStyle.lerp(a.style, b.style, t),
      alignment: Alignment.lerp(a.alignment, b.alignment, t),
      labelResolver: b.labelResolver,
      show: b.show,
    );
  }

  /// Used for equality check, see [EquatableMixin].
  @override
  List<Object?> get props => [
        labelResolver,
        show,
        padding,
        style,
        alignment,
      ];
}

/// Draws a title on the [VerticalLine]
class VerticalLineLabel extends FlLineLabel with EquatableMixin {
  /// Resolves a label for showing.
  final String Function(VerticalLine) labelResolver;

  /// Returns the [VerticalLine.x] as the drawing label.
  static String defaultLineLabelResolver(VerticalLine line) => line.x.toStringAsFixed(1);

  /// Draws a title on the [VerticalLine], align it with [alignment] over the line,
  /// applies [padding] for spaces, and applies [style for changing color,
  /// size, ... of the text.
  /// Drawing text will retrieve through [labelResolver],
  /// you can override it with your custom data.
  /// [show] determines showing label or not.
  VerticalLineLabel({
    EdgeInsets? padding,
    TextStyle? style,
    Alignment? alignment,
    bool? show,
    String Function(VerticalLine)? labelResolver,
  })  : labelResolver = labelResolver ?? VerticalLineLabel.defaultLineLabelResolver,
        super(
          show: show ?? false,
          padding: padding ?? const EdgeInsets.all(6),
          style: style ??
              const TextStyle(
                color: Colors.black,
                fontWeight: FontWeight.bold,
                fontSize: 14,
              ),
          alignment: alignment ?? Alignment.bottomRight,
        );

  /// Lerps a [VerticalLineLabel] based on [t] value, check [Tween.lerp].
  static VerticalLineLabel lerp(VerticalLineLabel a, VerticalLineLabel b, double t) {
    return VerticalLineLabel(
      padding: EdgeInsets.lerp(a.padding as EdgeInsets, b.padding as EdgeInsets, t),
      style: TextStyle.lerp(a.style, b.style, t),
      alignment: Alignment.lerp(a.alignment, b.alignment, t),
      labelResolver: b.labelResolver,
      show: b.show,
    );
  }

  /// Used for equality check, see [EquatableMixin].
  @override
  List<Object?> get props => [
        labelResolver,
        show,
        padding,
        style,
        alignment,
      ];
}

/// Holds data for showing a vector image inside the chart.
///
/// for example:
/// ```
/// Future<SizedPicture> loadSvg() async {
///    const String rawSvg = 'your svg string';
///    final DrawableRoot svgRoot = await svg.fromSvgString(rawSvg, rawSvg);
///    final sizedPicture = SizedPicture(svgRoot.toPicture(), 14, 14);
///    return sizedPicture;
///  }
/// ```
class SizedPicture with EquatableMixin {
  /// Is the showing image.
  Picture picture;

  /// width of our [picture].
  int width;

  /// height of our [picture].
  int height;

  /// [picture] is the showing image,
  /// it can retrieve from a svg icon,
  /// for example:
  /// ```
  ///    const String rawSvg = 'your svg string';
  ///    final DrawableRoot svgRoot = await svg.fromSvgString(rawSvg, rawSvg);
  ///    final picture = svgRoot.toPicture()
  /// ```
  /// [width] and [height] determines the size of our picture.
  SizedPicture(this.picture, this.width, this.height);

  /// Used for equality check, see [EquatableMixin].
  @override
  List<Object?> get props => [
        picture,
        width,
        height,
      ];
}

/// Draws some straight horizontal or vertical lines in the [LineChart]
class ExtraLinesData with EquatableMixin {
  final List<HorizontalLine> horizontalLines;
  final List<VerticalLine> verticalLines;

  final bool extraLinesOnTop;

  /// [LineChart] draws some straight horizontal or vertical lines,
  /// you should set [LineChartData.extraLinesData].
  /// Draws horizontal lines using [horizontalLines],
  /// and vertical lines using [verticalLines].
  ///
  /// If [extraLinesOnTop] sets true, it draws the line above the main bar lines, otherwise
  /// it draws them below the main bar lines.
  ExtraLinesData({
    List<HorizontalLine>? horizontalLines,
    List<VerticalLine>? verticalLines,
    bool? extraLinesOnTop,
  })  : horizontalLines = horizontalLines ?? const [],
        verticalLines = verticalLines ?? const [],
        extraLinesOnTop = extraLinesOnTop ?? true;

  /// Lerps a [ExtraLinesData] based on [t] value, check [Tween.lerp].
  static ExtraLinesData lerp(ExtraLinesData a, ExtraLinesData b, double t) {
    return ExtraLinesData(
      extraLinesOnTop: b.extraLinesOnTop,
      horizontalLines: lerpHorizontalLineList(a.horizontalLines, b.horizontalLines, t),
      verticalLines: lerpVerticalLineList(a.verticalLines, b.verticalLines, t),
    );
  }

  /// Used for equality check, see [EquatableMixin].
  @override
  List<Object?> get props => [
        horizontalLines,
        verticalLines,
        extraLinesOnTop,
      ];
}

/// Holds data to handle touch events, and touch responses in the [LineChart].
///
/// There is a touch flow, explained [here](https://github.com/imaNNeoFighT/fl_chart/blob/master/repo_files/documentations/handle_touches.md)
/// in a simple way, each chart's renderer captures the touch events, and passes the pointerEvent
/// to the painter, and gets touched spot, and wraps it into a concrete [LineTouchResponse].
class LineTouchData extends FlTouchData with EquatableMixin {
  /// Configs of how touch tooltip popup.
  final LineTouchTooltipData touchTooltipData;

  /// Configs of how touch indicator looks like.
  final GetTouchedSpotIndicator getTouchedSpotIndicator;

  /// Distance threshold to handle the touch event.
  final double touchSpotThreshold;

  /// Determines to handle default built-in touch responses,
  /// [LineTouchResponse] shows a tooltip popup above the touched spot.
  final bool handleBuiltInTouches;

  /// Sets the indicator line full height, from bottom to top of the chart,
  /// and goes through the targeted spot.
  final bool fullHeightTouchLine;

  /// Informs the touchResponses
  final LineTouchCallback? touchCallback;

  /// You can disable or enable the touch system using [enabled] flag,
  /// if [handleBuiltInTouches] is true, [LineChart] shows a tooltip popup on top of the spots if
  /// touch occurs (or you can show it manually using, [LineChartData.showingTooltipIndicators])
  /// and also it shows an indicator (contains a thicker line and larger dot on the targeted spot),
  /// You can define how this indicator looks like through [getTouchedSpotIndicator] callback,
  /// You can customize this tooltip using [touchTooltipData], indicator lines starts from  bottom
  /// of the chart to the targeted spot, you can change this behavior by [fullHeightTouchLine],
  /// if [fullHeightTouchLine] sets true, the line goes from bottom to top of the chart,
  /// and goes through the targeted spot.
  /// If you need to have a distance threshold for handling touches, use [touchSpotThreshold].
  ///
  /// You can listen to touch events using [touchCallback],
  /// It gives you a [LineTouchResponse] that contains some
  /// useful information about happened touch.
  LineTouchData({
    bool? enabled,
    LineTouchTooltipData? touchTooltipData,
    GetTouchedSpotIndicator? getTouchedSpotIndicator,
    double? touchSpotThreshold,
    bool? fullHeightTouchLine,
    bool? handleBuiltInTouches,
    LineTouchCallback? touchCallback,
  })  : touchTooltipData = touchTooltipData ?? LineTouchTooltipData(),
        getTouchedSpotIndicator = getTouchedSpotIndicator ?? defaultTouchedIndicators,
        touchSpotThreshold = touchSpotThreshold ?? 10,
        fullHeightTouchLine = fullHeightTouchLine ?? false,
        handleBuiltInTouches = handleBuiltInTouches ?? true,
        touchCallback = touchCallback,
        super(enabled ?? true);

  /// Copies current [LineTouchData] to a new [LineTouchData],
  /// and replaces provided values.
  LineTouchData copyWith({
    bool? enabled,
    LineTouchTooltipData? touchTooltipData,
    GetTouchedSpotIndicator? getTouchedSpotIndicator,
    double? touchSpotThreshold,
    bool? fullHeightTouchLine,
    bool? handleBuiltInTouches,
    Function(LineTouchResponse)? touchCallback,
  }) {
    return LineTouchData(
      enabled: enabled ?? this.enabled,
      touchTooltipData: touchTooltipData ?? this.touchTooltipData,
      getTouchedSpotIndicator: getTouchedSpotIndicator ?? this.getTouchedSpotIndicator,
      touchSpotThreshold: touchSpotThreshold ?? this.touchSpotThreshold,
      fullHeightTouchLine: fullHeightTouchLine ?? this.fullHeightTouchLine,
      handleBuiltInTouches: handleBuiltInTouches ?? this.handleBuiltInTouches,
      touchCallback: touchCallback ?? this.touchCallback,
    );
  }

  /// Used for equality check, see [EquatableMixin].
  @override
  List<Object?> get props => [
        touchTooltipData,
        getTouchedSpotIndicator,
        touchSpotThreshold,
        handleBuiltInTouches,
        fullHeightTouchLine,
        touchCallback,
        enabled,
      ];
}

/// Used for showing touch indicators (a thicker line and larger dot on the targeted spot).
///
/// It gives you the [spotIndexes] that touch happened, or manually targeted,
/// in the given [barData], you should return a list of [TouchedSpotIndicatorData],
/// length of this list should be equal to the [spotIndexes.length],
/// each [TouchedSpotIndicatorData] determines the look of showing indicator.
typedef GetTouchedSpotIndicator = List<TouchedSpotIndicatorData?> Function(
    LineChartBarData barData, List<int> spotIndexes);

/// Default presentation of touched indicators.
List<TouchedSpotIndicatorData> defaultTouchedIndicators(
    LineChartBarData barData, List<int> indicators) {
  return indicators.map((int index) {
    /// Indicator Line
    var lineColor = barData.colors[0];
    if (barData.dotData.show) {
      lineColor = _defaultGetDotColor(barData.spots[index], 0, barData);
    }
    const lineStrokeWidth = 4.0;
    final flLine = FlLine(color: lineColor, strokeWidth: lineStrokeWidth);

    var dotSize = 10.0;
    if (barData.dotData.show) {
      dotSize = 4.0 * 1.8;
    }

    final dotData = FlDotData(
        getDotPainter: (spot, percent, bar, index) =>
            _defaultGetDotPainter(spot, percent, bar, index, size: dotSize));

    return TouchedSpotIndicatorData(flLine, dotData);
  }).toList();
}

/// Holds representation data for showing tooltip popup on top of spots.
class LineTouchTooltipData with EquatableMixin {
  /// The tooltip background color.
  final Color tooltipBgColor;

  /// Sets a rounded radius for the tooltip.
  final double tooltipRoundedRadius;

  /// Applies a padding for showing contents inside the tooltip.
  final EdgeInsets tooltipPadding;

  /// Applies a bottom margin for showing tooltip on top of rods.
  final double tooltipMargin;

  /// Restricts the tooltip's width.
  final double maxContentWidth;

  /// Retrieves data for showing content inside the tooltip.
  final GetLineTooltipItems getTooltipItems;

  /// Forces the tooltip to shift horizontally inside the chart, if overflow happens.
  final bool fitInsideHorizontally;

  /// Forces the tooltip to shift vertically inside the chart, if overflow happens.
  final bool fitInsideVertically;

  /// Forces the tooltip container to top of the line, default 'false'
  final bool showOnTopOfTheChartBoxArea;

  /// if [LineTouchData.handleBuiltInTouches] is true,
  /// [LineChart] shows a tooltip popup on top of spots automatically when touch happens,
  /// otherwise you can show it manually using [LineChartData.showingTooltipIndicators].
  /// Tooltip shows on top of spots, with [tooltipBgColor] as a background color,
  /// and you can set corner radius using [tooltipRoundedRadius].
  /// If you want to have a padding inside the tooltip, fill [tooltipPadding],
  /// or If you want to have a bottom margin, set [tooltipMargin].
  /// Content of the tooltip will provide using [getTooltipItems] callback, you can override it
  /// and pass your custom data to show in the tooltip.
  /// You can restrict the tooltip's width using [maxContentWidth].
  /// Sometimes, [LineChart] shows the tooltip outside of the chart,
  /// you can set [fitInsideHorizontally] true to force it to shift inside the chart horizontally,
  /// also you can set [fitInsideVertically] true to force it to shift inside the chart vertically.
  LineTouchTooltipData({
    Color? tooltipBgColor,
    double? tooltipRoundedRadius,
    EdgeInsets? tooltipPadding,
    double? tooltipMargin,
    double? maxContentWidth,
    GetLineTooltipItems? getTooltipItems,
    bool? fitInsideHorizontally,
    bool? fitInsideVertically,
    bool? showOnTopOfTheChartBoxArea,
  })  : tooltipBgColor = tooltipBgColor ?? Colors.white,
        tooltipRoundedRadius = tooltipRoundedRadius ?? 4,
        tooltipPadding = tooltipPadding ?? const EdgeInsets.symmetric(horizontal: 16, vertical: 8),
        tooltipMargin = tooltipMargin ?? 16,
        maxContentWidth = maxContentWidth ?? 120,
        getTooltipItems = getTooltipItems ?? defaultLineTooltipItem,
        fitInsideHorizontally = fitInsideHorizontally ?? false,
        fitInsideVertically = fitInsideVertically ?? false,
        showOnTopOfTheChartBoxArea = showOnTopOfTheChartBoxArea ?? false,
        super();

  /// Used for equality check, see [EquatableMixin].
  @override
  List<Object?> get props => [
        tooltipBgColor,
        tooltipRoundedRadius,
        tooltipPadding,
        tooltipMargin,
        maxContentWidth,
        getTooltipItems,
        fitInsideHorizontally,
        fitInsideVertically,
        showOnTopOfTheChartBoxArea,
      ];
}

/// Provides a [LineTooltipItem] for showing content inside the [LineTouchTooltipData].
///
/// You can override [LineTouchTooltipData.getTooltipItems], it gives you
/// [touchedSpots] list that touch happened on,
/// then you should and pass your custom [LineTooltipItem] list
/// (length should be equal to the [touchedSpots.length]),
/// to show inside the tooltip popup.
typedef GetLineTooltipItems = List<LineTooltipItem?> Function(List<LineBarSpot> touchedSpots);

/// Default implementation for [LineTouchTooltipData.getTooltipItems].
List<LineTooltipItem> defaultLineTooltipItem(List<LineBarSpot> touchedSpots) {
  return touchedSpots.map((LineBarSpot touchedSpot) {
    final textStyle = TextStyle(
      color: touchedSpot.bar.colors[0],
      fontWeight: FontWeight.bold,
      fontSize: 14,
    );
    return LineTooltipItem(touchedSpot.y.toString(), textStyle);
  }).toList();
}

/// Represent a targeted spot inside a line bar.
class LineBarSpot extends FlSpot with EquatableMixin {
  /// Is the [LineChartBarData] that this spot is inside of.
  final LineChartBarData bar;

  /// Is the index of our [bar], in the [LineChartData.lineBarsData] list,
  final int barIndex;

  /// Is the index of our [super.spot], in the [LineChartBarData.spots] list.
  final int spotIndex;

  /// [bar] is the [LineChartBarData] that this spot is inside of,
  /// [barIndex] is the index of our [bar], in the [LineChartData.lineBarsData] list,
  /// [spot] is the targeted spot.
  /// [spotIndex] is the index this [FlSpot], in the [LineChartBarData.spots] list.
  LineBarSpot(
    this.bar,
    this.barIndex,
    FlSpot spot,
  )   : spotIndex = bar.spots.indexOf(spot),
        super(spot.x, spot.y);

  /// Used for equality check, see [EquatableMixin].
  @override
  List<Object?> get props => [
        bar,
        barIndex,
        spotIndex,
        x,
        y,
      ];
}

/// Holds data of showing each row item in the tooltip popup.
class LineTooltipItem with EquatableMixin {
  /// Showing text.
  final String text;

  /// Style of showing text.
  final TextStyle textStyle;

<<<<<<< HEAD
  /// List<InlineSpan> add further style and format to the text of the tooltip
  final List<InlineSpan>? children;

  /// Shows a [text] with [textStyle] and optional List<InlineSpan> [children] as a row in the tooltip popup.
  LineTooltipItem(
    this.text,
    this.textStyle, {
    this.children,
  });
=======
  /// Align of showing text.
  final TextAlign textAlign;

  /// Shows a [text] with [textStyle] as a row in the tooltip popup.
  LineTooltipItem(this.text, this.textStyle, {this.textAlign = TextAlign.center});
>>>>>>> f158939f

  /// Used for equality check, see [EquatableMixin].
  @override
  List<Object?> get props => [
        text,
        textStyle,
      ];
}

/// details of showing indicator when touch happened on [LineChart]
/// [indicatorBelowLine] we draw a vertical line below of the touched spot
/// [touchedSpotDotData] we draw a larger dot on the touched spot to bold it
class TouchedSpotIndicatorData with EquatableMixin {
  /// Determines line's style.
  final FlLine indicatorBelowLine;

  /// Determines dot's style.
  final FlDotData touchedSpotDotData;

  /// if [LineTouchData.handleBuiltInTouches] is true,
  /// [LineChart] shows a thicker line and larger spot as indicator automatically when touch happens,
  /// otherwise you can show it manually using [LineChartBarData.showingIndicators].
  /// [indicatorBelowLine] determines line's style, and
  /// [touchedSpotDotData] determines dot's style.
  TouchedSpotIndicatorData(this.indicatorBelowLine, this.touchedSpotDotData);

  /// Used for equality check, see [EquatableMixin].
  @override
  List<Object?> get props => [
        indicatorBelowLine,
        touchedSpotDotData,
      ];
}

/// Holds data for showing tooltips over a line
class ShowingTooltipIndicators with EquatableMixin {
  /// Determines in which line these tooltips should be shown.
  final int lineIndex;

  /// Determines the spots that each tooltip should be shown.
  final List<LineBarSpot> showingSpots;

  /// [LineChart] shows some tooltips over each [LineChartBarData],
  /// [lineIndex] determines the index of [LineChartBarData],
  /// and [showingSpots] determines in which spots this tooltip should be shown.
  ShowingTooltipIndicators(int lineIndex, List<LineBarSpot> showingSpots)
      : lineIndex = lineIndex,
        showingSpots = showingSpots;

  /// Used for equality check, see [EquatableMixin].
  @override
  List<Object?> get props => [lineIndex, showingSpots];
}

/// [LineChart]'s touch callback.
typedef LineTouchCallback = void Function(LineTouchResponse);

/// Holds information about touch response in the [LineChart].
///
/// You can override [LineTouchData.touchCallback] to handle touch events,
/// it gives you a [LineTouchResponse] and you can do whatever you want.
class LineTouchResponse extends BaseTouchResponse {
  /// touch happened on these spots
  /// (if a single line provided on the chart, [lineBarSpots]'s length will be 1 always)
  final List<LineBarSpot>? lineBarSpots;

  /// If touch happens, [LineChart] processes it internally and
  /// passes out a list of [lineBarSpots] it gives you information about the touched spot.
  /// [touchInput] is the type of happened touch.
  /// [clickHappened] will be true, if we detect a click event.
  LineTouchResponse(
    this.lineBarSpots,
    PointerEvent touchInput,
    bool clickHappened,
  ) : super(touchInput, clickHappened);

  /// Copies current [LineTouchResponse] to a new [LineTouchResponse],
  /// and replaces provided values.
  LineTouchResponse copyWith({
    List<LineBarSpot>? lineBarSpots,
    PointerEvent? touchInput,
    bool? clickHappened,
  }) {
    return LineTouchResponse(
      lineBarSpots ?? this.lineBarSpots,
      touchInput ?? this.touchInput,
      clickHappened ?? this.clickHappened,
    );
  }
}

/// It lerps a [LineChartData] to another [LineChartData] (handles animation for updating values)
class LineChartDataTween extends Tween<LineChartData> {
  LineChartDataTween({required LineChartData begin, required LineChartData end})
      : super(begin: begin, end: end);

  /// Lerps a [LineChartData] based on [t] value, check [Tween.lerp].
  @override
  LineChartData lerp(double t) => begin!.lerp(begin!, end!, t);
}<|MERGE_RESOLUTION|>--- conflicted
+++ resolved
@@ -1549,29 +1549,27 @@
   /// Style of showing text.
   final TextStyle textStyle;
 
-<<<<<<< HEAD
+  /// Align of showing text.
+  final TextAlign textAlign;
+
   /// List<InlineSpan> add further style and format to the text of the tooltip
   final List<InlineSpan>? children;
 
-  /// Shows a [text] with [textStyle] and optional List<InlineSpan> [children] as a row in the tooltip popup.
+  /// Shows a [text] with [textStyle] and optional [children] as a row in the tooltip popup.
   LineTooltipItem(
     this.text,
     this.textStyle, {
+    this.textAlign = TextAlign.center,
     this.children,
   });
-=======
-  /// Align of showing text.
-  final TextAlign textAlign;
-
-  /// Shows a [text] with [textStyle] as a row in the tooltip popup.
-  LineTooltipItem(this.text, this.textStyle, {this.textAlign = TextAlign.center});
->>>>>>> f158939f
 
   /// Used for equality check, see [EquatableMixin].
   @override
   List<Object?> get props => [
         text,
         textStyle,
+        textAlign,
+        children,
       ];
 }
 
